--- conflicted
+++ resolved
@@ -8,12 +8,8 @@
     name="dobotWrapperPy",
     packages=["dobotWrapperPy", "dobotWrapperPy.enums"],
     package_data={"dobotWrapperPy": ["py.typed"]},
-<<<<<<< HEAD
+    include_package_data=True,
     version="0.1.5",
-=======
-    include_package_data=True,
-    version="0.1.4",
->>>>>>> 88d35379
     description="Python library for Dobot Magician For Minitechnicus Courses",
     long_description=long_description,
     long_description_content_type="text/markdown",
